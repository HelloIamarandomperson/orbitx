--- conflicted
+++ resolved
@@ -148,14 +148,8 @@
         self._obj.boosters.axis = self._obj.axis
         # Attach the parachute to the forward cone of the habitat.
         self._obj.parachute.pos = (
-<<<<<<< HEAD
-                self._obj.pos
-                + calc.angle_to_vpy(entity.heading) * entity.r * 0.8
-        )
-=======
                 self._obj.pos + calc.angle_to_vpy(entity.heading)
                 * entity.r * 0.8)
->>>>>>> 8da076fb
 
         parachute_is_visible = (
                 (state.craft == entity.name) and state.parachute_deployed)
