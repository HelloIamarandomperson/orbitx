from . import orbitx_pb2 as protos  # physics module
from pathlib import Path
from orbitx.displayable import Displayable
import vpython
import logging
import orbitx.calculator
import orbitx.calculator as calc
import numpy as np
import math


class SpaceStation(Displayable):
    def __init__(self, entity: protos.Entity, texture_path: Path) -> None:
        super(SpaceStation, self).__init__(entity, texture_path)
        _pos = calc.posn(entity)
        _radius = entity.r
        _axis = 2 * entity.r * \
                vpython.vector(np.cos(entity.heading), np.sin(entity.heading), 0)
        ship = vpython.cone(pos=vpython.vector(2, 0, 0),
                            axis=vpython.vector(-8, 0, 0),
                            radius=3,
                            opacity=0.7)
        entrance = vpython.extrusion(path=[vpython.vec(0, 0, 0),
                                           vpython.vec(-4, 0, 0)],
                                     shape=[vpython.shapes.circle(radius=1.5),
                                            vpython.shapes.rectangle(pos=[0, -0.3],
                                                                     width=1.5,
                                                                     height=1.5)],
                                     pos=vpython.vec(0, 0, 0))  # position

        self._obj = vpython.compound([ship, entrance])
        self._obj.pos = _pos
        self._obj.axis = _axis
        self._obj.radius = _radius
        self._obj.length = _radius
        self._obj.height = _radius
        self._obj.width = _radius

        self._obj.name = self._entity.name
<<<<<<< HEAD

        self._station_trail = vpython.attach_trail(self._obj, retain=100)

        self._station_trail.stop()
        self._station_trail.clear()

        self._label = self._draw_labels()
=======
        self._draw_labels()
>>>>>>> 3c3e9c69
    # end of __init__

    def _draw_labels(self) -> None:
        self._label = self._create_label()
        self._label.text_function = lambda entity: entity.name
        self._label.text = self._label.text_function(self._entity)
    # end of _draw_labels

    def draw(self, entity: protos.PhysicalState):
        self._update_obj(entity)
    # end of draw

    def clear_trail(self) -> None:
        self._station_trail.clear()

    # end of clear_trail

    def trail_option(self, stop: bool = False) -> None:
        if stop:
            self._station_trail.start()
        else:
            self._station_trail.stop()
            self._station_trail.clear()
# end of class SpaceStation<|MERGE_RESOLUTION|>--- conflicted
+++ resolved
@@ -15,7 +15,7 @@
         _pos = calc.posn(entity)
         _radius = entity.r
         _axis = 2 * entity.r * \
-                vpython.vector(np.cos(entity.heading), np.sin(entity.heading), 0)
+            vpython.vector(np.cos(entity.heading), np.sin(entity.heading), 0)
         ship = vpython.cone(pos=vpython.vector(2, 0, 0),
                             axis=vpython.vector(-8, 0, 0),
                             radius=3,
@@ -37,7 +37,6 @@
         self._obj.width = _radius
 
         self._obj.name = self._entity.name
-<<<<<<< HEAD
 
         self._station_trail = vpython.attach_trail(self._obj, retain=100)
 
@@ -45,9 +44,6 @@
         self._station_trail.clear()
 
         self._label = self._draw_labels()
-=======
-        self._draw_labels()
->>>>>>> 3c3e9c69
     # end of __init__
 
     def _draw_labels(self) -> None:
